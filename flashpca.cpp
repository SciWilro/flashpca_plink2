
//#include <Eigen/Core>
//#include <Eigen/Dense>
//#include <Eigen/Eigen>

#include <boost/program_options.hpp>

#include <string>
#include <fstream>
#include <sstream>

#include "data.hpp"
#include "randompca.hpp"

using namespace Eigen;
namespace po = boost::program_options;

int main(int argc, char * argv[])
{

#ifndef NDEBUG
   std::cout << "******* Running in Debug mode *******" << std::endl;
#endif

   std::cout << timestamp() << " arguments: flashpca ";
   for(int i = 0 ; i < argc ; i++)
      std::cout << argv[i] << " ";
   std::cout << std::endl;

   ////////////////////////////////////////////////////////////////////////////////
   // Parse commandline arguments

   po::options_description desc("Options");
   desc.add_options()
      ("help", "produce help message")
      ("cca", "perform canonical correlation analysis (CCA)")
      ("scca", "perform sparse canonical correlation analysis (SCCA)")
      ("numthreads", po::value<int>(), "set number of OpenMP threads")
      ("seed", po::value<long>(), "set random seed")
      ("bed", po::value<std::string>(), "PLINK bed file")
      ("bim", po::value<std::string>(), "PLINK bim file")
      ("fam", po::value<std::string>(), "PLINK fam file")
      ("pheno", po::value<std::string>(), "PLINK phenotype file")
      ("bfile", po::value<std::string>(), "PLINK root name")
      ("ndim", po::value<int>(), "number of PCs to output")
      ("nextra", po::value<int>(),
	 "number of extra dimensions to use in randomized PCA")
<<<<<<< HEAD
      ("stand", po::value<std::string>(), "standardization method [none | binom | sd | center]")
      ("method", po::value<std::string>(), "PCA method [eigen | svd]")
      ("orth", po::value<std::string>(), "use orthornormalization [yes | no]")
=======
      ("stand", po::value<std::string>(), "standardization method (none/binom/sd/center)")
      ("method", po::value<std::string>(), "PCA method (svd/eigen)")
      ("sccamem", po::value<std::string>(), "SCCA method (lowmem/highmem)")
      ("orth", po::value<std::string>(), "use orthornormalization (yes/no)")
>>>>>>> 64eb0555
      ("outpc", po::value<std::string>(), "PC output file")
      ("outpcx", po::value<std::string>(), "X PC output file, for CCA")
      ("outpcy", po::value<std::string>(), "Y PC output file, for CCA")
      ("outvec", po::value<std::string>(), "Eigenvector output file")
<<<<<<< HEAD
      ("outload", po::value<std::string>(), "SNP loadings")
=======
      ("outvecx", po::value<std::string>(), "X eigenvector output file, for CCA")
      ("outvecy", po::value<std::string>(), "Y eigenvector output file, for CCA")
>>>>>>> 64eb0555
      ("outval", po::value<std::string>(), "Eigenvalue output file")
      ("outpve", po::value<std::string>(), "Proportion of variance explained output file")
      ("outmeansd", po::value<std::string>(), "Mean+SD (used to standardize SNPs) output file")
      ("whiten", "whiten the data")
      ("outwhite", po::value<std::string>(), "whitened data output file")
      ("v", "verbose")
      ("maxiter", po::value<int>(), "maximum number of randomized PCA iterations")
      ("tol", po::value<double>(), "tolerance for randomized PCA iterations")
      ("transpose", "force a transpose of the data, if possible")
      ("kernel", po::value<std::string>(), "kernel type [rbf | linear]")
      ("sigma", po::value<double>(), "sigma for RBF kernel")
      ("rbfcenter", po::value<std::string>(), "center the RBF kernel [yes | no]")
      ("rbfsample", po::value<int>(), "sample size for estimating RBF kernel width")
      ("savekernel", "save the kernel as text file")
      ("lambda1", po::value<double>(), "1st penalty for CCA/SCCA")
      ("lambda2", po::value<double>(), "2nd penalty for CCA/SCCA")
      ("debug", "debug, dumps all intermdiate data (WARNING: slow, call only on small data")
   ;

   po::variables_map vm;
   po::store(po::parse_command_line(argc, argv, desc), vm);
   po::notify(vm);

   if(vm.count("help"))
   {
      std::cerr << desc << std::endl;
      return EXIT_FAILURE;
   }

   int mode = MODE_PCA;
   if(vm.count("cca"))
      mode = MODE_CCA;
   else if(vm.count("scca"))
      mode = MODE_SCCA;

   int num_threads = 1;
   if(vm.count("numthreads"))
      num_threads = vm["numthreads"].as<int>();

   long seed = 1L;
   if(vm.count("seed"))
      seed = vm["seed"].as<long>();

   std::string fam_file, geno_file, bim_file, pheno_file;

   if(vm.count("bfile"))
   {
      geno_file = vm["bfile"].as<std::string>() + std::string(".bed");
      bim_file = vm["bfile"].as<std::string>() + std::string(".bim");
      fam_file = vm["bfile"].as<std::string>() + std::string(".fam");
   }
   else
   {
      bool good = true;
      if(vm.count("bed"))
	 geno_file = vm["bed"].as<std::string>();
      else
	 good = false;

      if(good && vm.count("bim"))
	 bim_file = vm["bim"].as<std::string>();
      else
	 good = false;

      if(good && vm.count("fam"))
	 fam_file = vm["fam"].as<std::string>();
      else
	 good = false;
      
      if(!good)
      {
	 std::cerr << "Error: you must specify either --bfile "
	    << "or --bed / --fam / --bim" << std::endl
	    << "Use --help to get more help"
	    << std::endl;
	 return EXIT_FAILURE;
      }
   }

   if(vm.count("pheno"))
      pheno_file = vm["pheno"].as<std::string>();
   else if(mode == MODE_CCA) 
   {
      std::cerr << "Error: you must specify a phenotype file "
	 "in CCA mode using --pheno" << std::endl;
      return EXIT_FAILURE;
   }

   int n_dim = 0;
   if(vm.count("ndim"))
   {
      n_dim = vm["ndim"].as<int>();
      if(n_dim <= 1)
      {
	 std::cerr << "Error: --ndim can't be less than 2" << std::endl;
	 return EXIT_FAILURE;
      }
   }

   int n_extra = 0;
   if(vm.count("nextra"))
   {
      n_extra = vm["nextra"].as<int>();
      if(n_extra < 1)
      {
	 std::cerr << "Error: --n_extra can't be less than 1" << std::endl;
	 return EXIT_FAILURE;
      }
   }
   
   int stand_method = STANDARDIZE_BINOM;
   if(vm.count("stand"))
   {
      std::string m = vm["stand"].as<std::string>();
      if(m == "binom")
	 stand_method = STANDARDIZE_BINOM;
      else if(m == "sd")
	 stand_method = STANDARDIZE_SD;
      else if(m == "center")
	 stand_method = STANDARDIZE_CENTER;
      else if(m == "none")
	 stand_method = STANDARDIZE_NONE;
      else
      {
	 std::cerr << "Error: unknown standardization method (--stand): "
	    << m << std::endl;
	 return EXIT_FAILURE;
      }
   }

   int method = METHOD_EIGEN;
   if(vm.count("method"))
   {
      std::string m = vm["method"].as<std::string>();
      if(m == "svd")
	 method = METHOD_SVD;
      else if(m == "eigen")
	 method = METHOD_EIGEN;
      else
      {
	 std::cerr << "Error: unknown PCA method (--method): "
	    << m << std::endl;
	 return EXIT_FAILURE;
      }
   }

   int scca_method = SCCA_LOWMEM;
   if(vm.count("sccamem"))
   {
      std::string m = vm["sccamem"].as<std::string>();
      if(m == "highmem")
	 scca_method = SCCA_HIGHMEM;
      else if(m == "lowmem")
	 scca_method = SCCA_LOWMEM;
      else
      {
	 std::cerr << "Error: unknown SCCA method (--scca): "
	    << m << std::endl;
	 return EXIT_FAILURE;
      }
   }

   std::string pcfile = "pcs.txt";
   std::string pcxfile = "pcsX.txt";
   std::string pcyfile = "pcsY.txt";

   if(vm.count("outpc"))
      pcfile = vm["outpc"].as<std::string>();

   if(vm.count("outpcx"))
      pcxfile = vm["outpcx"].as<std::string>();

   if(vm.count("outpcy"))
      pcyfile = vm["outpcy"].as<std::string>();

   std::string eigvecfile = "eigenvectors.txt";
   if(vm.count("outvec"))
      eigvecfile = vm["outvec"].as<std::string>();

<<<<<<< HEAD
   bool do_loadings = false;
   std::string loadingsfile = "";
   if(vm.count("outload"))
   {
      loadingsfile = vm["outload"].as<std::string>();
      do_loadings = true;
   }
=======
   std::string eigvecxfile = "eigenvectorsX.txt";
   if(vm.count("outvecx"))
      eigvecxfile = vm["outvecx"].as<std::string>();

   std::string eigvecyfile = "eigenvectorsY.txt";
   if(vm.count("outvecy"))
      eigvecyfile = vm["outvecy"].as<std::string>();
>>>>>>> 64eb0555

   std::string eigvalfile = "eigenvalues.txt";
   if(vm.count("outval"))
      eigvalfile = vm["outval"].as<std::string>();

   std::string eigpvefile = "pve.txt";
   if(vm.count("outpve"))
      eigpvefile = vm["outpve"].as<std::string>();

   std::string whitefile = "whitened.txt";
   if(vm.count("outwhite"))
      whitefile = vm["outwhite"].as<std::string>();

   std::string meansdfile = "";
   bool save_meansd = false;
   if(vm.count("outmeansd"))
   {
      meansdfile = vm["outmeansd"].as<std::string>();
      save_meansd = true;
   }

   bool whiten = vm.count("whiten");
   bool verbose = vm.count("v");
   bool transpose = vm.count("transpose");

   bool do_orth = true;
   if(vm.count("orth"))
   {
      std::string s = vm["orth"].as<std::string>();
      if(s == "yes")
	 do_orth = true;
      else if(s == "no")
	 do_orth = false;
      else
      {
	 std::cerr << "Error: unknown option for orth " << s << std::endl;
	 return EXIT_FAILURE;
      }
   }
  
   int maxiter = 500;
   bool debug = vm.count("debug");
   
   if(vm.count("maxiter"))
   {
      maxiter = vm["maxiter"].as<int>();
      if(maxiter <= 0)
      {
	 std::cerr << "Error: --maxiter can't be less than 1"
	    << std::endl;
	 return EXIT_FAILURE;
      }
   }

   double tol = 1e-7;
   if(vm.count("tol"))
   {
      tol = vm["tol"].as<double>();
      if(tol <= 0)
      {
	 std::cerr << "Error: --tol can't be zero or negative"
	    << std::endl;
	 return EXIT_FAILURE;
      }
   }

   int kernel = KERNEL_LINEAR;
   if(vm.count("kernel"))
   {
      std::string s = vm["kernel"].as<std::string>();
      if(s == "rbf")
	 kernel = KERNEL_RBF;
      else if(s == "linear")
	 kernel = KERNEL_LINEAR;
      else
      {
	 std::cerr << "Error: unknown kernel " << s << std::endl;
	 return EXIT_FAILURE;
      }
   }

   double sigma = 0;
   if(vm.count("sigma"))
   {
      sigma = vm["sigma"].as<double>();
      if(sigma <= 0)
      {
	 std::cerr << "Error: --sigma can't be zero or negative"
	    << std::endl;
	 return EXIT_FAILURE;
      }
   }

   bool rbf_center = true;
   if(vm.count("rbfcenter"))
   {
      std::string rc = vm["rbfcenter"].as<std::string>();
      if(rc == "yes")
	 rbf_center = true;
      else if(rc == "no")
	 rbf_center = false;
      else
      {
	 std::cerr << "Error: --rbfcenter must be either 'yes' or 'no'" <<
	    std::endl;
	 return EXIT_FAILURE;
      }
   }

   unsigned int rbf_sample = 1000;
   if(vm.count("rbfsample"))
   {
      rbf_sample = vm["rbfsample"].as<int>();
      if(rbf_sample <= 1)
      {
	 std::cerr << "Error: --rbfsample too small, must be >1" << std::endl;
	 return EXIT_FAILURE;
      }
   }

   bool save_kernel = vm.count("savekernel");

   double lambda1 = 0;
   if(vm.count("lambda1"))
   {
      lambda1 = vm["lambda1"].as<double>();
      if(lambda1 < 0)
      {
	 std::cerr << "Error: --lambda1 can't be negative"
	    << std::endl;
	 return EXIT_FAILURE;
      }
   }

   double lambda2 = 0;
   if(vm.count("lambda2"))
   {
      lambda2 = vm["lambda2"].as<double>();
      if(lambda2 < 0)
      {
	 std::cerr << "Error: --lambda2 can't be negative"
	    << std::endl;
	 return EXIT_FAILURE;
      }
   }

   ////////////////////////////////////////////////////////////////////////////////
   // End command line parsing
      
   std::cout << timestamp() << " Start flashpca (git version " << GITVER 
      << ")" << std::endl;
   //setNbThreads(num_threads);
   omp_set_num_threads(num_threads);
   std::cout << timestamp() << " Using " << num_threads 
      << " OpenMP threads" << std::endl;

   Data data(seed);
   data.verbose = verbose;
   std::cout << timestamp() << " seed: " << data.seed << std::endl;

   if(mode == MODE_CCA || mode == MODE_SCCA)
      data.read_pheno(pheno_file.c_str(), 3, PHENO_BINARY_12);
   else
      data.read_pheno(fam_file.c_str(), 6, PHENO_BINARY_12);
      
   data.geno_filename = geno_file.c_str();
   data.get_size();
   transpose = mode == MODE_PCA && (transpose || data.N > data.nsnps);
   data.read_bed(transpose);

   RandomPCA rpca;
<<<<<<< HEAD
   rpca.verbose = verbose;
=======
   rpca.debug = debug;
>>>>>>> 64eb0555
   rpca.stand_method = stand_method;
   unsigned int max_dim = fminl(data.X.rows(), data.X.cols());
   
   if(n_dim == 0)
      n_dim = fminl(max_dim, 10);

   if(n_extra == 0)
      n_extra = fminl(max_dim - n_dim, 190);

   ////////////////////////////////////////////////////////////////////////////////
<<<<<<< HEAD
   // Do the PCA
   std::cout << timestamp() << " PCA begin" << std::endl;
   
   rpca.pca(data.X, method, transpose, n_dim, n_extra, maxiter,
      tol, seed, kernel, sigma, rbf_center, rbf_sample, save_kernel, do_orth,
      do_loadings);

   std::cout << timestamp() << " PCA done" << std::endl;
=======
   // The main analysis
   if(mode == MODE_PCA)
   {
      std::cout << timestamp() << " PCA begin" << std::endl;
      rpca.pca(data.X, method, transpose, n_dim, n_extra, maxiter,
         tol, seed, kernel, sigma, rbf_center, rbf_sample, save_kernel,
	 do_orth);
      std::cout << timestamp() << " PCA done" << std::endl;
   }
   else if(mode == MODE_CCA)
   {
      std::cout << timestamp() << " CCA begin" << std::endl;
      rpca.cca(data.X, data.Y, lambda1, lambda2, seed);
      std::cout << timestamp() << " CCA done" << std::endl;
   }
   else if(mode == MODE_SCCA)
   {
      std::cout << timestamp() << " SCCA begin" << std::endl;
      rpca.scca(data.X, data.Y, lambda1, lambda2, seed, n_dim, scca_method,
	 maxiter, tol);
      std::cout << timestamp() << " SCCA done" << std::endl;
   }
>>>>>>> 64eb0555

   ////////////////////////////////////////////////////////////////////////////////
   // Write out results


   // Common to all decompositions
   std::cout << timestamp() << " Writing " << n_dim << 
      " eigenvalues to file " << eigvalfile << std::endl;
   save_text(eigvalfile.c_str(), rpca.d);

   if(mode == MODE_PCA)
   {
      std::cout << timestamp() << " Writing " << n_dim << 
	 " eigenvectors to file " << eigvecfile << std::endl;
      save_text(eigvecfile.c_str(), rpca.U);

      std::cout << timestamp() << " Writing " << n_dim <<
	 " PCs to file " << pcfile << std::endl;
      save_text(pcfile.c_str(), rpca.Px);

      std::cout << timestamp() << " Writing " << n_dim << 
	 " proportion variance explained to file " << eigpvefile << std::endl;
      save_text(eigpvefile.c_str(), rpca.pve);

<<<<<<< HEAD
      // only write out loadings for linear kernel
      if(do_loadings)
      {
	 std::cout << timestamp() << " Writing" <<
	    " SNP loadings to file " << loadingsfile << std::endl;
	 save_text(loadingsfile.c_str(), rpca.V); 
      }
   }
   else if(do_loadings)
   {
      std::cout << timestamp() 
	 << " NOT computing SNP loadings due to non-linear kernel"
	 << std::endl;
   }
   
=======
      std::cout << timestamp() << " Writing " << n_dim <<
	 " PCs to file " << pcfile << std::endl;
      save_text(pcfile.c_str(), rpca.Px);
      if(kernel == KERNEL_LINEAR)
      {
         std::cout << timestamp() << " Writing " << n_dim << 
            " proportion variance explained to file " << eigpvefile << std::endl;
         save_text(eigpvefile.c_str(), rpca.pve);
      }
   }
   else if(mode == MODE_CCA || mode == MODE_SCCA)
   {
      std::cout << timestamp() << " Writing " << n_dim << 
	 " X eigenvectors to file " << eigvecxfile << std::endl;
      save_text(eigvecxfile.c_str(), rpca.U);
>>>>>>> 64eb0555

      std::cout << timestamp() << " Writing " << n_dim << 
	 " Y eigenvectors to file " << eigvecyfile << std::endl;
      save_text(eigvecyfile.c_str(), rpca.V);

      std::cout << timestamp() << " Writing " << n_dim <<
	 " PCs to file " << pcxfile << std::endl;
      save_text(pcxfile.c_str(), rpca.Px);

      std::cout << timestamp() << " Writing " << n_dim <<
	 " PCs to file " << pcyfile << std::endl;
      save_text(pcyfile.c_str(), rpca.Py);
   }

   if(save_meansd)
   {
      std::cout << timestamp() << " Writing mean + sd file "
	 << meansdfile << std::endl;
      save_text(meansdfile.c_str(), rpca.X_meansd);
   }

   ////////////////////////////////////////////////////////////////////////////////
   // Whiten if required

   if(mode == MODE_PCA && whiten)
   {
      std::cout << timestamp() << " ZCA whitening data" << std::endl;
      rpca.zca_whiten(transpose);
      std::cout << timestamp() << " Writing whitened data to file "
	 << whitefile << std::endl;
      save_text(whitefile.c_str(), rpca.W);
   }

   std::cout << timestamp() << " Goodbye!" << std::endl;

   return EXIT_SUCCESS;
}
<|MERGE_RESOLUTION|>--- conflicted
+++ resolved
@@ -45,26 +45,17 @@
       ("ndim", po::value<int>(), "number of PCs to output")
       ("nextra", po::value<int>(),
 	 "number of extra dimensions to use in randomized PCA")
-<<<<<<< HEAD
       ("stand", po::value<std::string>(), "standardization method [none | binom | sd | center]")
       ("method", po::value<std::string>(), "PCA method [eigen | svd]")
       ("orth", po::value<std::string>(), "use orthornormalization [yes | no]")
-=======
-      ("stand", po::value<std::string>(), "standardization method (none/binom/sd/center)")
-      ("method", po::value<std::string>(), "PCA method (svd/eigen)")
-      ("sccamem", po::value<std::string>(), "SCCA method (lowmem/highmem)")
-      ("orth", po::value<std::string>(), "use orthornormalization (yes/no)")
->>>>>>> 64eb0555
+      ("sccamem", po::value<std::string>(), "SCCA method [lowmem | highmem]")
       ("outpc", po::value<std::string>(), "PC output file")
       ("outpcx", po::value<std::string>(), "X PC output file, for CCA")
       ("outpcy", po::value<std::string>(), "Y PC output file, for CCA")
       ("outvec", po::value<std::string>(), "Eigenvector output file")
-<<<<<<< HEAD
       ("outload", po::value<std::string>(), "SNP loadings")
-=======
       ("outvecx", po::value<std::string>(), "X eigenvector output file, for CCA")
       ("outvecy", po::value<std::string>(), "Y eigenvector output file, for CCA")
->>>>>>> 64eb0555
       ("outval", po::value<std::string>(), "Eigenvalue output file")
       ("outpve", po::value<std::string>(), "Proportion of variance explained output file")
       ("outmeansd", po::value<std::string>(), "Mean+SD (used to standardize SNPs) output file")
@@ -96,7 +87,11 @@
 
    int mode = MODE_PCA;
    if(vm.count("cca"))
+   {
       mode = MODE_CCA;
+      std::cerr << "Error: CCA is currently disabled" << std::endl;
+      return EXIT_FAILURE;
+   }
    else if(vm.count("scca"))
       mode = MODE_SCCA;
 
@@ -244,15 +239,7 @@
    if(vm.count("outvec"))
       eigvecfile = vm["outvec"].as<std::string>();
 
-<<<<<<< HEAD
-   bool do_loadings = false;
-   std::string loadingsfile = "";
-   if(vm.count("outload"))
-   {
-      loadingsfile = vm["outload"].as<std::string>();
-      do_loadings = true;
-   }
-=======
+
    std::string eigvecxfile = "eigenvectorsX.txt";
    if(vm.count("outvecx"))
       eigvecxfile = vm["outvecx"].as<std::string>();
@@ -260,7 +247,6 @@
    std::string eigvecyfile = "eigenvectorsY.txt";
    if(vm.count("outvecy"))
       eigvecyfile = vm["outvecy"].as<std::string>();
->>>>>>> 64eb0555
 
    std::string eigvalfile = "eigenvalues.txt";
    if(vm.count("outval"))
@@ -338,6 +324,24 @@
       else
       {
 	 std::cerr << "Error: unknown kernel " << s << std::endl;
+	 return EXIT_FAILURE;
+      }
+   }
+
+   bool do_loadings = false;
+   std::string loadingsfile = "";
+   if(vm.count("outload"))
+   {
+      if(kernel == KERNEL_LINEAR)
+      {
+	 loadingsfile = vm["outload"].as<std::string>();
+	 do_loadings = true;
+      }
+      else
+      {
+	 std::cerr
+	    << "Error: won't save SNP loadings with non-linear kernel "
+	    << std::endl;
 	 return EXIT_FAILURE;
       }
    }
@@ -432,11 +436,8 @@
    data.read_bed(transpose);
 
    RandomPCA rpca;
-<<<<<<< HEAD
    rpca.verbose = verbose;
-=======
    rpca.debug = debug;
->>>>>>> 64eb0555
    rpca.stand_method = stand_method;
    unsigned int max_dim = fminl(data.X.rows(), data.X.cols());
    
@@ -447,31 +448,21 @@
       n_extra = fminl(max_dim - n_dim, 190);
 
    ////////////////////////////////////////////////////////////////////////////////
-<<<<<<< HEAD
-   // Do the PCA
-   std::cout << timestamp() << " PCA begin" << std::endl;
-   
-   rpca.pca(data.X, method, transpose, n_dim, n_extra, maxiter,
-      tol, seed, kernel, sigma, rbf_center, rbf_sample, save_kernel, do_orth,
-      do_loadings);
-
-   std::cout << timestamp() << " PCA done" << std::endl;
-=======
    // The main analysis
    if(mode == MODE_PCA)
    {
       std::cout << timestamp() << " PCA begin" << std::endl;
       rpca.pca(data.X, method, transpose, n_dim, n_extra, maxiter,
          tol, seed, kernel, sigma, rbf_center, rbf_sample, save_kernel,
-	 do_orth);
+	 do_orth, do_loadings);
       std::cout << timestamp() << " PCA done" << std::endl;
    }
-   else if(mode == MODE_CCA)
-   {
-      std::cout << timestamp() << " CCA begin" << std::endl;
-      rpca.cca(data.X, data.Y, lambda1, lambda2, seed);
-      std::cout << timestamp() << " CCA done" << std::endl;
-   }
+   //else if(mode == MODE_CCA)
+   //{
+   //   std::cout << timestamp() << " CCA begin" << std::endl;
+   //   rpca.cca(data.X, data.Y, lambda1, lambda2, seed);
+   //   std::cout << timestamp() << " CCA done" << std::endl;
+   //}
    else if(mode == MODE_SCCA)
    {
       std::cout << timestamp() << " SCCA begin" << std::endl;
@@ -479,7 +470,6 @@
 	 maxiter, tol);
       std::cout << timestamp() << " SCCA done" << std::endl;
    }
->>>>>>> 64eb0555
 
    ////////////////////////////////////////////////////////////////////////////////
    // Write out results
@@ -504,8 +494,6 @@
 	 " proportion variance explained to file " << eigpvefile << std::endl;
       save_text(eigpvefile.c_str(), rpca.pve);
 
-<<<<<<< HEAD
-      // only write out loadings for linear kernel
       if(do_loadings)
       {
 	 std::cout << timestamp() << " Writing" <<
@@ -513,30 +501,11 @@
 	 save_text(loadingsfile.c_str(), rpca.V); 
       }
    }
-   else if(do_loadings)
-   {
-      std::cout << timestamp() 
-	 << " NOT computing SNP loadings due to non-linear kernel"
-	 << std::endl;
-   }
-   
-=======
-      std::cout << timestamp() << " Writing " << n_dim <<
-	 " PCs to file " << pcfile << std::endl;
-      save_text(pcfile.c_str(), rpca.Px);
-      if(kernel == KERNEL_LINEAR)
-      {
-         std::cout << timestamp() << " Writing " << n_dim << 
-            " proportion variance explained to file " << eigpvefile << std::endl;
-         save_text(eigpvefile.c_str(), rpca.pve);
-      }
-   }
    else if(mode == MODE_CCA || mode == MODE_SCCA)
    {
       std::cout << timestamp() << " Writing " << n_dim << 
 	 " X eigenvectors to file " << eigvecxfile << std::endl;
       save_text(eigvecxfile.c_str(), rpca.U);
->>>>>>> 64eb0555
 
       std::cout << timestamp() << " Writing " << n_dim << 
 	 " Y eigenvectors to file " << eigvecyfile << std::endl;
